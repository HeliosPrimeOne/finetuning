--- conflicted
+++ resolved
@@ -38,11 +38,8 @@
 from rich.table import Table
 from transformers import GenerationConfig
 
-<<<<<<< HEAD
-=======
 from competitions.competition_tracker import CompetitionTracker
 from competitions.data import CompetitionId
->>>>>>> 423ec43c
 import constants
 import finetune as ft
 from competitions.data import CompetitionId
@@ -287,89 +284,6 @@
             local_store=self.local_store,
             model_tracker=self.model_tracker,
         )
-
-<<<<<<< HEAD
-        # Sync to consensus
-        if not self.config.genesis:
-            bt.logging.trace("Pulling competition ids for all hotkeys")
-            competition_ids: typing.Dict[int, typing.Optional[str]] = {}
-            for uid, hotkey in enumerate(list(self.metagraph.hotkeys)):
-                try:
-                    metadata: typing.Optional[ModelMetadata] = asyncio.run(
-                        self.metadata_store.retrieve_model_metadata(hotkey)
-                    )
-                    competition_ids[uid] = (
-                        (
-                            metadata.id.competition_id
-                            if metadata.id.competition_id is not None
-                            else constants.ORIGINAL_COMPETITION_ID
-                        )
-                        if metadata is not None
-                        else None
-                    )
-                except:
-                    competition_ids[uid] = None
-
-            self.weights.copy_(self.metagraph.C)
-
-            for competition in constants.COMPETITION_SCHEDULE:
-                bt.logging.trace(
-                    f"Building consensus state for competition {competition.competition_id}"
-                )
-                consensus = [
-                    x[0]
-                    for x in sorted(
-                        [
-                            (i, val.nan_to_num(0).item())
-                            for (i, val) in enumerate(list(self.metagraph.consensus))
-                            if competition_ids[i] == competition.competition_id
-                        ],
-                        key=lambda x: x[1],
-                        reverse=True,
-                    )[: self.config.sample_min]
-                ]
-
-                self.uids_to_eval[competition.competition_id] = set(consensus)
-                self.pending_uids_to_eval[competition.competition_id] = set()
-
-                consensus_map = {uid: self.weights[uid].item() for uid in consensus}
-                bt.logging.info(
-                    f"Consensus for competition {competition.competition_id}: {consensus_map}"
-                )
-
-                for uid in consensus:
-                    hotkey = self.metagraph.hotkeys[uid]
-                    try:
-                        asyncio.run(self.model_updater.sync_model(hotkey))
-                        if (
-                            self.model_tracker.get_model_metadata_for_miner_hotkey(
-                                hotkey
-                            )
-                            is None
-                        ):
-                            bt.logging.warning(
-                                f"Unable to get metadata for consensus UID {uid} with hotkey {hotkey}"
-                            )
-                    except:
-                        bt.logging.warning(
-                            f"Unable to sync model for consensus UID {uid} with hotkey {hotkey}"
-                        )
-
-            # only download new models since last full consensus set
-            block = self.metagraph.block.item()
-            tempo = self.subtensor.get_subnet_hyperparameters(self.config.netuid).tempo
-            last_consensus_block = ft.graph.nearest_tempo(
-                constants.SUBNET_START_BLOCK, tempo, block - tempo
-            )
-
-            bt.logging.debug(
-                f"Only downloading models newer than block {last_consensus_block}"
-            )
-            self.model_updater.set_min_block(last_consensus_block)
-=======
-        # Touch all models, starting a timer for them to be deleted if not used
-        self.model_tracker.touch_all_miner_models()
->>>>>>> 423ec43c
 
         # == Initialize the update thread ==
         self.stop_event = threading.Event()
